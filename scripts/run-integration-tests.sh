--- conflicted
+++ resolved
@@ -12,11 +12,8 @@
 source "$DIR"/lib/common.sh
 source "$DIR"/lib/aws.sh
 source "$DIR"/lib/cluster.sh
-<<<<<<< HEAD
 source "$DIR"/lib/generate-crds.sh
-=======
 source  "$DIR"/lib/helm.sh
->>>>>>> 3000caf0
 
 # Variables used in /lib/aws.sh
 OS=$(go env GOOS)
@@ -164,44 +161,12 @@
 
 if [[ "$PROVISION" == true ]]; then
     START=$SECONDS
-<<<<<<< HEAD
-#    up-test-cluster
-=======
-    #Uncomment Later
     up-test-cluster
->>>>>>> 3000caf0
     UP_CLUSTER_DURATION=$((SECONDS - START))
     echo "TIMELINE: Upping test cluster took $UP_CLUSTER_DURATION seconds."
     __cluster_created=1
 fi
 
-<<<<<<< HEAD
-
-# TODO: 1. We will run this block of code for Base Version, it will CRDs and push Controller Images to ECR
-# Generate All the CRDs for all the service Base Commit/Tag in /tmp/crd/base
-#ensure_crd_gen "/tmp/crd/base"
-# In general fetch services, build Docker Image for each and push it to ECR if Image:BaseVersion already does not exist.#
-#for d in ./services/*; do
-#    if [ -d "$d" ]; then
-#      echo "$d"
-#        for f in "$d"/*; do
-#          if [ "$f" = "$d"/"Dockerfile" ]; then
-#            echo "$f"
-#            `aws ec2 get-login` returns a docker login string, which we eval here to login to the ECR registry
-# shellcheck disable=SC2046
-#            docker build -t ack/"$d":baseversion .
-#            docker tag "ack"/"$d":baseversion "$AWS_ACCOUNT_ID".dkr.ecr."$AWS_DEFAULT_REGION".amazonaws.com/"$d":baseversion
-#            docker push "$AWS_ACCOUNT_ID".dkr.ecr."$AWS_DEFAULT_REGION".amazonaws.com/"$d"
-#          fi
-#        done
-#    fi
-#done
-
-# TODO: 2. We will run TODO:1 code block for latest version (includes pull request)
-#  generate all CRDs for it to /tmp/crd/test
-#ensure_crd_gen "/tmp/crd/test"
-
-=======
 export KUBECONFIG=$KUBECONFIG_PATH
 
 # Cluster is setup at this point.
@@ -232,7 +197,6 @@
   echo "Running integration test on latest commit"
   # TODO: RUN TEST ON LATEST COMMIT HERE
 fi
->>>>>>> 3000caf0
 
 #echo "Using $BASE_CONFIG_PATH as a template"
 #cp "$BASE_CONFIG_PATH" "$TEST_CONFIG_PATH"
@@ -294,11 +258,7 @@
 
 if [[ "$DEPROVISION" == true ]]; then
     START=$SECONDS
-<<<<<<< HEAD
-#    down-test-cluster
-=======
     down-test-cluster
->>>>>>> 3000caf0
 
     DOWN_DURATION=$((SECONDS - START))
     echo "TIMELINE: Down processes took $DOWN_DURATION seconds."
